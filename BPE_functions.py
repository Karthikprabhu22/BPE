--- conflicted
+++ resolved
@@ -63,7 +63,6 @@
     # Don't include the beginning of the chain to ensure a steady state.
     return chain[2000:]
 
-<<<<<<< HEAD
 class DataContainer(object):
     """
     A class used to import and store data of the form expected for this project
@@ -113,11 +112,6 @@
 
         self.covariance_matrix = covariance_matrix
 
-
-
-
-=======
-
 def Ez(z,omega_m,omega_lam,omega_k):
     return np.sqrt(omega_m*(1+z)**3+omega_lam+omega_k*(1+z)**2)
 
@@ -130,6 +124,5 @@
         Total+= (Ez(z_prime+step_size,omega_m,omega_lam,omega_k)+Ez(z_prime+step_size,omega_m,omega_lam,omega_k))*step_size/2
         z_prime+=step_size
     return Total
->>>>>>> 7f935018
 
 
